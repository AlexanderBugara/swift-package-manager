--- conflicted
+++ resolved
@@ -34,19 +34,25 @@
     if let dir = opts.chdir {
         try chdir(dir)
     }
+    
+    func fetch(root: String) throws -> [Package] {
+        let manifest = try Manifest(path: root, Manifest.filename, baseURL: root)
+        return try get(manifest)
+    }
 
     switch mode {
-<<<<<<< HEAD
         case .Build(let conf):
             let dirs = try directories()
-            let manifest = try Manifest(path: dirs.root, Manifest.filename, baseURL: dirs.root)
-            let packages = try get(manifest)
+            let packages = try fetch(dirs.root)
             let (modules, products) = try transmute(packages)
             let yaml = try describe(dirs.build, conf, modules, products, Xcc: opts.Xcc, Xld: opts.Xlinker)
             try build(YAMLPath: yaml, target: "default")
 
         case .Init:
             try initPackage()
+            
+        case .Fetch:
+            try fetch(try directories().root)
 
         case .Usage:
             usage()
@@ -59,92 +65,6 @@
 
         case .Version:
             print("Apple Swift Package Manager 0.1")
-=======
-    case .Usage:
-        usage()
-
-    case .Clean(let cleanMode):
-        if case .Dist = cleanMode {
-            try rmtree(try findSourceRoot(), "Packages")
-        }
-        try rmtree(try findSourceRoot(), ".build")
-
-    case .Build(let configuration):
-        let rootd = try findSourceRoot()
-        let manifest = try Manifest(path: "\(rootd)/Package.swift", baseURL: rootd)
-        let pkgname = manifest.package.name ?? rootd.basename
-        let excludedirs = manifest.package.exclude.map { Path.join(rootd, $0) }
-
-        let depsdir = Path.join(rootd, "Packages")
-        let computedTargets = try determineTargets(packageName: pkgname, prefix: rootd, ignore: [depsdir] + excludedirs)
-
-        let targets = try manifest.configureTargets(computedTargets)
-        let builddir = Path.join(getenv("SWIFT_BUILD_PATH") ?? Path.join(rootd, ".build"), configuration.dirname)
-
-        guard targets.count > 0 else {
-            throw Error.NoTargetsFound
-        }
-
-        func llbuild(srcroot srcroot: String, targets: [Target], dependencies: [Package], prefix: String, tmpdir: String, configuration: BuildParameters.Configuration) throws {
-            try dep.llbuild(srcroot: srcroot, targets: targets, dependencies: dependencies, prefix: prefix, tmpdir: tmpdir, configuration: configuration, Xcc: opts.Xcc, Xlinker: opts.Xlinker)
-        }
-
-        func build(dependencies: [Package]) throws {
-            // build dependencies
-            for pkg in dependencies {
-                // pass only the dependencies of this package
-                // we have to map them from PackageDescription.Package to dep.Package
-                let manifest = try Manifest(path: Path.join(pkg.path, "Package.swift"), baseURL: pkg.url)  //TODO cache
-                let dependencies = manifest.package.dependencies.map { dd -> Package in
-                    for d in dependencies where d.url == dd.url { return d }
-                    fatalError("Could not find dependency for \(dd)")
-                }
-                try llbuild(srcroot: pkg.path, targets: try pkg.targets(), dependencies: dependencies, prefix: builddir, tmpdir: Path.join(builddir, "\(pkg.name).o"), configuration: configuration)
-            }
-        }
-
-        do {
-            let dependencies = try get(manifest.package.dependencies, prefix: depsdir)
-            
-            if opts.get == false {
-                try build(dependencies)
-                try build(try get(manifest.package.testDependencies, prefix: depsdir))
-
-                // build the current directory
-                try llbuild(srcroot: rootd, targets: targets, dependencies: dependencies, prefix: builddir, tmpdir: Path.join(builddir, "\(pkgname).o"), configuration: configuration)
-            }
-        } catch POSIX.Error.ExitStatus(let foo) {
-#if os(Linux)
-            // it is a common error on Linux for clang++ to not be installed, but
-            // we need it for linking. swiftc itself gives a non-useful error, so
-            // we try to help here.
-            //FIXME using which is non-ideal: it may not be available
-
-            if (try? sys.popen(["which", "clang++"])) == nil {
-                print("warning: clang++ not found: this will cause build failure", toStream: &stderr)
-            }
-#endif
-            throw POSIX.Error.ExitStatus(foo)
-        }
-
-
-    case .Version:
-        print("Apple Swift Package Manager 0.1")
-    }
-
-} catch CommandLineError.InvalidUsage(let hint, let mode) {
-
-    print("error: invalid usage:", hint, toStream: &stderr)
-
-    if isatty(fileno(libc.stdin)) {
-        switch mode {
-        case .Imply:
-            print("Enter `swift build --help' for usage information.", toStream: &stderr)
-        case .Print:
-            print("", toStream: &stderr)
-            usage { print($0, toStream: &stderr) }
-        }
->>>>>>> 5fe13471
     }
 
 } catch {
